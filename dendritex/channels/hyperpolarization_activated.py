--- conflicted
+++ resolved
@@ -30,7 +30,7 @@
   .. math::
 
       \begin{aligned}
-      I_h &= g_{\mathrm{max}} p \\
+      I_h &= g_{\mathrm{max}} p \\  
       \frac{dp}{dt} &= \phi \frac{p_{\infty} - p}{\tau_p} \\
       p_{\infty} &=\frac{1}{1+\exp ((V+75) / 5.5)} \\
       \tau_{p} &=\frac{1}{\exp (-0.086 V-14.59)+\exp (0.0701 V-1.87)}
@@ -241,7 +241,7 @@
 #     return 1 / (1 + u.math.exp((V + 75 - self.V_sh) / 5.5))
 #
 #   def f_tau(self, V):
-<<<<<<< HEAD
+
 #     V = V.to_decimal(bu.mV)
 #     return (20. + 1000 / (bu.math.exp((V + 71.5 - self.V_sh) / 14.2) +
 #                           bu.math.exp(-(V + 89 - self.V_sh) / 11.6))) / self.phi
@@ -444,8 +444,3 @@
                 bu.math.where(V <= -108.70, 
                           1, 
                           r1 * V + r2))
-=======
-#     V = V.to_decimal(u.mV)
-#     return (20. + 1000 / (u.math.exp((V + 71.5 - self.V_sh) / 14.2) +
-#                           u.math.exp(-(V + 89 - self.V_sh) / 11.6))) / self.phi
->>>>>>> ee6e89f8
